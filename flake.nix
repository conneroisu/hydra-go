{
  description = "Hydra Go - Nix Builder Go SDK";

  inputs = {
    nixpkgs.url = "github:NixOS/nixpkgs/nixpkgs-unstable";
    flake-utils.url = "github:numtide/flake-utils";
    treefmt-nix.url = "github:numtide/treefmt-nix";
    treefmt-nix.inputs.nixpkgs.follows = "nixpkgs";
  };

  outputs = {
    self,
    nixpkgs,
    flake-utils,
    treefmt-nix,
    ...
  }:
    flake-utils.lib.eachDefaultSystem (system: let
      pkgs = import nixpkgs {
        inherit system;
        overlays = [
          (final: prev: {
            # Add your overlays here
            # Example:
            # my-overlay = final: prev: {
            #   my-package = prev.callPackage ./my-package { };
            # };
            final.buildGoModule = prev.buildGo124Module;
          })
        ];
      };

      rooted = exec:
        builtins.concatStringsSep "\n"
        [
          ''            # shellcheck disable=SC2034
                      REPO_ROOT="$(git rev-parse --show-toplevel)"''
          exec
        ];

      scripts = {
        dx = {
          exec = rooted ''$EDITOR "$REPO_ROOT"/flake.nix'';
          description = "Edit flake.nix";
        };
        gx = {
          exec = rooted ''$EDITOR "$REPO_ROOT"/go.mod'';
          description = "Edit go.mod";
        };
        lint = {
          exec = rooted ''
            golangci-lint run --fix
          '';
          description = "Lint";
        };
        tests = {
          exec = rooted ''
            set -euo pipefail

            echo "========================================="
            echo "Running Comprehensive Test Suite"
            echo "========================================="
            echo ""

            # Colors for output
            GREEN='\033[0;32m'
            RED='\033[0;31m'
            BLUE='\033[0;34m'
            NC='\033[0m' # No Color

            FAILED_TESTS=""

            # Phase 1: Go Unit Tests
            echo -e "$BLUE"Phase 1: Running Go unit tests..."$NC"
            echo "-----------------------------------"
            if go test -v ./...; then
              echo -e "$GREEN"+ Go unit tests passed"$NC"
            else
              echo -e "$RED"- Go unit tests failed"$NC"
              FAILED_TESTS="$FAILED_TESTS go-unit"
            fi
            echo ""

            # Phase 2: Go Integration Tests
            echo -e "$BLUE"Phase 2: Running Go integration tests..."$NC"
            echo "----------------------------------------"
            if go test -v -tags=integration ./tests/...; then
              echo -e "$GREEN"+ Go integration tests passed"$NC"
            else
              echo -e "$RED"- Go integration tests failed"$NC"
              FAILED_TESTS="$FAILED_TESTS go-integration"
            fi
            echo ""

            # Phase 3: NixOS VM Tests
<<<<<<< HEAD
            echo -e "$BLUE"Phase 3: Running NixOS VM tests..."$NC"
            echo "----------------------------------"

            # List of NixOS tests to run in order of complexity
            NIXOS_TESTS="ultra-simple-test.nix minimal-hydra-test.nix basic-hydra-test.nix working-hydra-test.nix hydra-sdk-test.nix real-sdk-test.nix final-test.nix"

            NIXOS_FAILED=""

            for test_file in $NIXOS_TESTS; do
              echo "Running $test_file..."
              if nix-build "nixos-tests/$test_file" -o "result-$test_file" --quiet; then
                echo -e "$GREEN"+ "$test_file" passed"$NC"
                rm -f "result-$test_file"
              else
                echo -e "$RED"- "$test_file" failed"$NC"
                NIXOS_FAILED="$NIXOS_FAILED $test_file"
                FAILED_TESTS="$FAILED_TESTS nixos-$test_file"
              fi
            done

            if [ -z "$NIXOS_FAILED" ]; then
              echo -e "$GREEN"+ All NixOS tests passed"$NC"
            else
              echo -e "$RED"- NixOS tests failed:"$NIXOS_FAILED""$NC"
            fi
            echo ""

            # Final Summary
            echo "========================================="
            echo "Test Suite Summary"
            echo "========================================="

            if [ -z "$FAILED_TESTS" ]; then
              echo -e "$GREEN"ALL TESTS PASSED!"$NC"
              echo ""
              echo "* Go unit tests"
              echo "* Go integration tests"
              echo "* NixOS VM tests"
              echo ""
              echo "The Hydra Go SDK has been comprehensively tested and is ready for use!"
              exit 0
            else
              echo -e "$RED"SOME TESTS FAILED"$NC"
              echo ""
              echo "Failed test suites:$FAILED_TESTS"
              echo ""
              echo "Run individual test phases for debugging:"
              echo "  • Go tests only: go test -v ./..."
              echo "  • Integration tests: go test -v -tags=integration ./tests/..."
              echo "  • Specific NixOS test: nix-build nixos-tests/<test-name>.nix"
              exit 1
            fi
=======
>>>>>>> 7a4233e2
          '';
          description = "Run comprehensive tests (Go + NixOS VM)";
        };
        tests-integration = {
          exec = rooted ''
            echo "Running integration tests with testcontainers..."
            go test -v -tags=integration ./tests/...
          '';
          description = "Run integration tests with testcontainers";
        };
        build-hydra-image = {
          exec = rooted ''
            echo "Building Hydra Docker image..."
            docker build -t ghcr.io/conneroisu/hydra-go/hydra-test:latest "$REPO_ROOT"/docker/
          '';
          description = "Build Hydra Docker image locally";
        };
        test-with-container = {
          exec = rooted ''
            echo "Building Hydra image and running tests..."
            docker build -t ghcr.io/conneroisu/hydra-go/hydra-test:latest "$REPO_ROOT"/docker/
            go test -v -tags=integration ./tests/...
          '';
          description = "Build container and run integration tests";
        };
      };

      scriptPackages =
        pkgs.lib.mapAttrs
        (
          name: script:
            pkgs.writeShellApplication {
              inherit name;
              text = script.exec;
              runtimeInputs = script.deps or [];
            }
        )
        scripts;

      treefmtModule = {
        projectRootFile = "flake.nix";
        programs = {
          alejandra.enable = true; # Nix formatter
        };
      };
    in {
      devShells.default = pkgs.mkShell {
        name = "dev";

        # Available packages on https://search.nixos.org/packages
        packages = with pkgs;
          [
            alejandra # Nix
            nixd
            statix
            deadnix

            go_1_24 # Go Tools
            air
            golangci-lint
            gopls
            revive
            golines
            golangci-lint-langserver
            gomarkdoc
            gotests
            gotools
            reftools
            pprof
            graphviz
            goreleaser
            cobra-cli
          ]
          ++ builtins.attrValues scriptPackages;
      };

      packages = {
        default = pkgs.buildGoModule {
          pname = "my-go-project";
          version = "0.0.1";
          src = self;
          vendorHash = null;
          meta = with pkgs.lib; {
            description = "My Go project";
            homepage = "https://github.com/conneroisu/my-go-project";
            license = licenses.asl20;
            maintainers = with maintainers; [connerohnesorge];
          };
        };
      };

      formatter = treefmt-nix.lib.mkWrapper pkgs treefmtModule;
    });
}<|MERGE_RESOLUTION|>--- conflicted
+++ resolved
@@ -93,61 +93,6 @@
             echo ""
 
             # Phase 3: NixOS VM Tests
-<<<<<<< HEAD
-            echo -e "$BLUE"Phase 3: Running NixOS VM tests..."$NC"
-            echo "----------------------------------"
-
-            # List of NixOS tests to run in order of complexity
-            NIXOS_TESTS="ultra-simple-test.nix minimal-hydra-test.nix basic-hydra-test.nix working-hydra-test.nix hydra-sdk-test.nix real-sdk-test.nix final-test.nix"
-
-            NIXOS_FAILED=""
-
-            for test_file in $NIXOS_TESTS; do
-              echo "Running $test_file..."
-              if nix-build "nixos-tests/$test_file" -o "result-$test_file" --quiet; then
-                echo -e "$GREEN"+ "$test_file" passed"$NC"
-                rm -f "result-$test_file"
-              else
-                echo -e "$RED"- "$test_file" failed"$NC"
-                NIXOS_FAILED="$NIXOS_FAILED $test_file"
-                FAILED_TESTS="$FAILED_TESTS nixos-$test_file"
-              fi
-            done
-
-            if [ -z "$NIXOS_FAILED" ]; then
-              echo -e "$GREEN"+ All NixOS tests passed"$NC"
-            else
-              echo -e "$RED"- NixOS tests failed:"$NIXOS_FAILED""$NC"
-            fi
-            echo ""
-
-            # Final Summary
-            echo "========================================="
-            echo "Test Suite Summary"
-            echo "========================================="
-
-            if [ -z "$FAILED_TESTS" ]; then
-              echo -e "$GREEN"ALL TESTS PASSED!"$NC"
-              echo ""
-              echo "* Go unit tests"
-              echo "* Go integration tests"
-              echo "* NixOS VM tests"
-              echo ""
-              echo "The Hydra Go SDK has been comprehensively tested and is ready for use!"
-              exit 0
-            else
-              echo -e "$RED"SOME TESTS FAILED"$NC"
-              echo ""
-              echo "Failed test suites:$FAILED_TESTS"
-              echo ""
-              echo "Run individual test phases for debugging:"
-              echo "  • Go tests only: go test -v ./..."
-              echo "  • Integration tests: go test -v -tags=integration ./tests/..."
-              echo "  • Specific NixOS test: nix-build nixos-tests/<test-name>.nix"
-              exit 1
-            fi
-=======
->>>>>>> 7a4233e2
           '';
           description = "Run comprehensive tests (Go + NixOS VM)";
         };
